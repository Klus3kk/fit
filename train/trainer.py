"""
This module implements the Trainer class for training and evaluating machine learning models.
"""

import time

import numpy as np

import utils.regularization as reg
from core.tensor import Tensor
from monitor.tracker import TrainingTracker



class Trainer:
    """
    Trainer class that handles model training, evaluation, and monitoring.

    Provides utilities for training with mini-batches, regularization,
    gradient clipping, and tracking metrics during training.
    """

    def __init__(self, model, loss_fn, optimizer, tracker=None, scheduler=None, grad_clip=None):
        """
        Initialize a Trainer instance.

        Args:
            model: Model to train
            loss_fn: Loss function
            optimizer: Optimizer for parameter updates
            tracker: Training tracker for monitoring metrics (optional)
            scheduler: Learning rate scheduler (optional)
            grad_clip: Maximum gradient norm for clipping (optional)
        """
        self.model = model
        self.loss_fn = loss_fn
        self.optimizer = optimizer
        self.tracker = tracker
        self.scheduler = scheduler
        self.grad_clip = grad_clip  # Maximum gradient norm

    def _set_training_mode(self, training=True):
        """
        Set all modules to training or evaluation mode.

        Args:
            training: If True, set to training mode; otherwise, set to evaluation mode
        """

        def set_mode(module):
            if hasattr(module, "training"):
                module.training = training
            if hasattr(module, "train") and training:
                module.train()
            if hasattr(module, "eval") and not training:
                module.eval()
            if hasattr(module, "_children"):
                for child in module._children:
                    set_mode(child)

        set_mode(self.model)

    def _clip_gradients(self):
        """
        Apply gradient clipping to all model parameters.

        Prevents exploding gradients by limiting the gradient norm
        to the value specified by self.grad_clip.
        """
        if self.grad_clip is None:
            return

        for param in self.model.parameters():
            if param.grad is not None:
                param.clip_gradients(self.grad_clip)

    def fit(self, x, y, epochs=10, batch_size=None, verbose=True, l2_lambda=0):
        """
        Train the model with optional batching and regularization.

        Args:
            x: Input tensor
            y: Target tensor
            epochs: Number of training epochs
            batch_size: Size of mini-batches (None for full batch training)
            verbose: Whether to print progress
            l2_lambda: L2 regularization strength (0 for no regularization)

        Returns:
            None - training is performed in-place on the model
        """
        n_samples = len(x.data)

        # Enable training mode
        self._set_training_mode(True)

        for epoch in range(1, epochs + 1):
            if self.tracker:
                self.tracker.start_epoch()

            # If batch size is set, use mini-batch training
            if batch_size is None:
                # Full batch training
                preds = self.model(x)
                loss = self.loss_fn(preds, y)

                # Add L2 regularization if specified
                if l2_lambda > 0:
                    loss = reg.apply_l2_regularization(self.model, loss, l2_lambda)

                loss.backward()

                # Apply gradient clipping if specified
                self._clip_gradients()

                self.optimizer.step()
                self.optimizer.zero_grad()

                # Calculate accuracy for classification tasks
                acc = self._calculate_accuracy(preds, y)

            else:
                # Mini-batch training
                total_loss = 0
                correct = 0
                total = 0

                # Shuffle indices for each epoch
                indices = np.random.permutation(n_samples)

                for start_idx in range(0, n_samples, batch_size):
                    end_idx = min(start_idx + batch_size, n_samples)
                    batch_indices = indices[start_idx:end_idx]

                    # Extract batch data
                    x_batch = Tensor(x.data[batch_indices], requires_grad=True)
                    y_batch = Tensor(y.data[batch_indices], requires_grad=False)

                    # Forward pass
                    preds_batch = self.model(x_batch)
                    loss_batch = self.loss_fn(preds_batch, y_batch)

                    # Add L2 regularization if specified
                    if l2_lambda > 0:
                        loss_batch = reg.apply_l2_regularization(self.model, loss_batch, l2_lambda)

                    # Backward pass
                    loss_batch.backward()

                    # Apply gradient clipping if specified
                    self._clip_gradients()

                    # Optimizer step
                    self.optimizer.step()
                    self.optimizer.zero_grad()

                    # Accumulate loss and accuracy
                    total_loss += loss_batch.data * (end_idx - start_idx)

                    # Calculate batch accuracy for classification tasks
                    if preds_batch.data.ndim == 2 and preds_batch.data.shape[1] > 1:
                        pred_labels = preds_batch.data.argmax(axis=1)
                        correct += (pred_labels == y_batch.data).sum()
                        total += len(y_batch.data)

                # Calculate average loss and accuracy
                avg_loss = total_loss / n_samples
                acc = correct / total if total > 0 else None
                loss = Tensor(avg_loss)  # For logging

            # Step the learning rate scheduler if provided
            if self.scheduler:
                self.scheduler.step()
                current_lr = self.scheduler.get_lr()
            else:
                current_lr = self.optimizer.lr if hasattr(self.optimizer, "lr") else None

            # Log metrics
            if self.tracker:
                self.tracker.log(loss=loss.data, acc=acc, lr=current_lr)

            # Print progress
            if verbose:
                acc_str = f"{acc * 100:.2f}%" if acc is not None else "-"
                print("╭" + "─" * 50 + "╮")
                print(
<<<<<<< HEAD
                    f"│ Epoch {epoch:03d} | Loss: {loss.data:.4f} | Acc: {acc_str:>6} | LR: {current_lr:.4f} │"
=======
                    "| "
                    + f"Epoch {epoch:03d} | Loss: {loss.data:.4f} | Acc: {acc_str:>6} | LR: {current_lr:.4f}"
                    + " |"
>>>>>>> 432fa917
                )
                print("╰" + "─" * 50 + "╯")

        # Print training summary
        if self.tracker:
            self.tracker.summary()

    def _calculate_accuracy(self, predictions, targets):
        """
        Calculate accuracy for classification tasks.

        Args:
            predictions: Model predictions
            targets: Ground truth labels

        Returns:
            Accuracy as a float between 0 and 1, or None if not applicable
        """
        if predictions.data.ndim == 2 and predictions.data.shape[1] > 1:
            # Multi-class classification
            predicted_labels = predictions.data.argmax(axis=1)
            correct = (predicted_labels == targets.data).sum()
            return correct / len(targets.data)
        return None

    def evaluate(self, x, y, batch_size=None):
        """
        Evaluate the model on test data.

        Args:
            x: Input tensor
            y: Target tensor
            batch_size: Size of mini-batches (None for full batch evaluation)

        Returns:
            Tuple of (loss, accuracy)
        """
        # Set to evaluation mode
        self._set_training_mode(False)

        n_samples = len(x.data)

        if batch_size is None:
            # Full batch evaluation
            preds = self.model(x)
            loss = self.loss_fn(preds, y)
            acc = self._calculate_accuracy(preds, y)

            return float(loss.data), acc
        else:
            # Mini-batch evaluation
            total_loss = 0
            correct = 0
            total = 0

            for start_idx in range(0, n_samples, batch_size):
                end_idx = min(start_idx + batch_size, n_samples)

                # Extract batch data
                x_batch = Tensor(x.data[start_idx:end_idx], requires_grad=False)
                y_batch = Tensor(y.data[start_idx:end_idx], requires_grad=False)

                # Forward pass
                preds_batch = self.model(x_batch)
                loss_batch = self.loss_fn(preds_batch, y_batch)

                # Accumulate loss and accuracy
                total_loss += loss_batch.data * (end_idx - start_idx)

                # Calculate batch accuracy for classification tasks
                if preds_batch.data.ndim == 2 and preds_batch.data.shape[1] > 1:
                    pred_labels = preds_batch.data.argmax(axis=1)
                    correct += (pred_labels == y_batch.data).sum()
                    total += len(y_batch.data)

            # Calculate average loss and accuracy
            avg_loss = total_loss / n_samples
            acc = correct / total if total > 0 else None

            return float(avg_loss), acc<|MERGE_RESOLUTION|>--- conflicted
+++ resolved
@@ -184,13 +184,9 @@
                 acc_str = f"{acc * 100:.2f}%" if acc is not None else "-"
                 print("╭" + "─" * 50 + "╮")
                 print(
-<<<<<<< HEAD
-                    f"│ Epoch {epoch:03d} | Loss: {loss.data:.4f} | Acc: {acc_str:>6} | LR: {current_lr:.4f} │"
-=======
                     "| "
                     + f"Epoch {epoch:03d} | Loss: {loss.data:.4f} | Acc: {acc_str:>6} | LR: {current_lr:.4f}"
                     + " |"
->>>>>>> 432fa917
                 )
                 print("╰" + "─" * 50 + "╯")
 
